--- conflicted
+++ resolved
@@ -48,11 +48,7 @@
         float boost = AbstractQueryBuilder.DEFAULT_BOOST;
         float tieBreaker = DisMaxQueryBuilder.DEFAULT_TIE_BREAKER;
 
-<<<<<<< HEAD
-        final List<QueryBuilder> queries = newArrayList();
-=======
-        List<Query> queries = new ArrayList<>();
->>>>>>> db5e225a
+        final List<QueryBuilder> queries = new ArrayList<>();
         boolean queriesFound = false;
         String queryName = null;
 
